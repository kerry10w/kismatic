--- conflicted
+++ resolved
@@ -85,16 +85,10 @@
 serial-integration-test: get-test-deps
 	ginkgo -v integration
 
-<<<<<<< HEAD
-mine-marvel: dist get-test-deps
-	go run provision/main.go
+build-provisioner: get-test-deps
+	go build -o bin/provision ./provision
 
 kismatic-cli-docs:
 	mkdir kismatic-cli-docs
 	go run cmd/kismatic-docs/main.go
-	cp kismatic-cli-docs/kismatic.md kismatic-cli-docs/README.md
-=======
-build-provisioner: get-test-deps
-	go build -o bin/provision ./provision
-	
->>>>>>> 98cbdb01
+	cp kismatic-cli-docs/kismatic.md kismatic-cli-docs/README.md