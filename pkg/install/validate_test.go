package install

import (
	"fmt"
	"testing"
)

var validPlan = Plan{
	Cluster: Cluster{
		Name:          "test",
		AdminPassword: "password",
		Networking: NetworkConfig{
			Type:             "overlay",
			PodCIDRBlock:     "172.16.0.0/16",
			ServiceCIDRBlock: "172.17.0.0/16",
		},
		Certificates: CertsConfig{
			Expiry: "17250h",
		},
		SSH: SSHConfig{
			User: "root",
			Key:  "/bin/sh",
			Port: 22,
		},
	},
	Etcd: NodeGroup{
		ExpectedCount: 1,
		Nodes: []Node{
			{
				Host: "etcd01",
				IP:   "192.168.205.10",
			},
		},
	},
	Master: MasterNodeGroup{
		ExpectedCount: 1,
		Nodes: []Node{
			{
				Host: "master01",
				IP:   "192.168.205.11",
			},
		},
		LoadBalancedFQDN:      "test",
		LoadBalancedShortName: "test",
	},
	Worker: NodeGroup{
		ExpectedCount: 1,
		Nodes: []Node{
			{
				Host: "worker01",
				IP:   "192.168.205.12",
			},
		},
	},
	Ingress: OptionalNodeGroup{
		ExpectedCount: 1,
		Nodes: []Node{
			{
				Host: "etcd01",
				IP:   "192.168.205.10",
			},
		},
	},
	NFS: NFS{
		Volumes: []NFSVolume{
			{
				Host: "10.10.2.20",
				Path: "/",
			},
		},
	},
}

func assertInvalidPlan(t *testing.T, p Plan) {
	valid, _ := ValidatePlan(&p)
	if valid {
		t.Errorf("expected invalid, but got valid")
	}
}

func TestValidateBlankPlan(t *testing.T) {
	p := Plan{}
	assertInvalidPlan(t, p)
}

func TestValidateValidPlan(t *testing.T) {
	p := validPlan
	valid, errs := ValidatePlan(&p)
	if !valid {
		t.Errorf("expected valid, but got invalid")
	}
	fmt.Println(errs)
}

func TestValidatePlanInvalidNetworkOption(t *testing.T) {
	p := validPlan
	p.Cluster.Networking.Type = "foo"
	assertInvalidPlan(t, p)
}

func TestValidatePlanEmptyPodCIDR(t *testing.T) {
	p := validPlan
	p.Cluster.Networking.PodCIDRBlock = ""
	assertInvalidPlan(t, p)
}

func TestValidatePlanInvalidPodCIDR(t *testing.T) {
	p := validPlan
	p.Cluster.Networking.PodCIDRBlock = "foo"
	assertInvalidPlan(t, p)
}

func TestValidatePlanEmptyServicesCIDR(t *testing.T) {
	p := validPlan
	p.Cluster.Networking.ServiceCIDRBlock = ""
	assertInvalidPlan(t, p)
}

func TestValidatePlanInvalidServicesCIDR(t *testing.T) {
	p := validPlan
	p.Cluster.Networking.ServiceCIDRBlock = "foo"
	assertInvalidPlan(t, p)
}

func TestValidatePlanEmptyPassword(t *testing.T) {
	p := validPlan
	p.Cluster.AdminPassword = ""
	assertInvalidPlan(t, p)
}

func TestValidatePlanEmptyCertificatesExpiry(t *testing.T) {
	p := validPlan
	p.Cluster.Certificates.Expiry = ""
	assertInvalidPlan(t, p)
}

func TestValidatePlanInvalidCertExpiry(t *testing.T) {
	p := validPlan
	p.Cluster.Certificates.Expiry = "foo"
	assertInvalidPlan(t, p)
}

func TestValidatePlanEmptySSHUser(t *testing.T) {
	p := validPlan
	p.Cluster.SSH.User = ""
	assertInvalidPlan(t, p)
}

func TestValidatePlanEmptySSHKey(t *testing.T) {
	p := validPlan
	p.Cluster.SSH.Key = ""
	assertInvalidPlan(t, p)
}

func TestValidatePlanNonExistentSSHKey(t *testing.T) {
	p := validPlan
	p.Cluster.SSH.Key = "/foo"
	assertInvalidPlan(t, p)
}

func TestValidatePlanNegativeSSHPort(t *testing.T) {
	p := validPlan
	p.Cluster.SSH.Port = -1
	assertInvalidPlan(t, p)
}

func TestValidatePlanEmptyLoadBalancedFQDN(t *testing.T) {
	p := validPlan
	p.Master.LoadBalancedFQDN = ""
	assertInvalidPlan(t, p)
}

func TestValidatePlanEmptyLoadBalancedShortName(t *testing.T) {
	p := validPlan
	p.Master.LoadBalancedShortName = ""
	assertInvalidPlan(t, p)
}

func TestValidatePlanNoEtcdNodes(t *testing.T) {
	p := validPlan
	p.Etcd.ExpectedCount = 0
	p.Etcd.Nodes = []Node{}
	assertInvalidPlan(t, p)
}

func TestValidatePlanNoMasterNodes(t *testing.T) {
	p := validPlan
	p.Master.ExpectedCount = 0
	p.Master.Nodes = []Node{}
	assertInvalidPlan(t, p)
}

func TestValidatePlanNoWorkerNodes(t *testing.T) {
	p := validPlan
	p.Worker.ExpectedCount = 0
	p.Worker.Nodes = []Node{}
	assertInvalidPlan(t, p)
}

func TestValidatePlanEtcdNodesMismatch(t *testing.T) {
	p := validPlan
	p.Etcd.ExpectedCount = 100
	assertInvalidPlan(t, p)
}

func TestValidatePlanMasterNodesMismatch(t *testing.T) {
	p := validPlan
	p.Master.ExpectedCount = 100
	assertInvalidPlan(t, p)
}

func TestValidatePlanWorkerNodesMismatch(t *testing.T) {
	p := validPlan
	p.Worker.ExpectedCount = 100
	assertInvalidPlan(t, p)
}

func TestValidatePlanUnexpectedEtcdNodes(t *testing.T) {
	p := validPlan
	p.Etcd.ExpectedCount = 1
	p.Etcd.Nodes = []Node{
		{
			Host: "etcd01",
			IP:   "192.168.205.10",
		},
		{
			Host: "etcd02",
			IP:   "192.168.205.11",
		},
	}
	assertInvalidPlan(t, p)
}

func TestValidatePlanUnexpectedMasterNodes(t *testing.T) {
	p := validPlan
	p.Master.ExpectedCount = 1
	p.Master.Nodes = []Node{
		{
			Host: "master01",
			IP:   "192.168.205.10",
		},
		{
			Host: "master02",
			IP:   "192.168.205.11",
		},
	}
	assertInvalidPlan(t, p)
}

func TestValidatePlanUnexpectedWorkerNodes(t *testing.T) {
	p := validPlan
	p.Worker.ExpectedCount = 1
	p.Worker.Nodes = []Node{
		{
			Host: "worker01",
			IP:   "192.168.205.10",
		},
		{
			Host: "worker02",
			IP:   "192.168.205.11",
		},
	}
	assertInvalidPlan(t, p)
}

func TestValidatePlanNoIngress(t *testing.T) {
	p := validPlan
	p.Ingress.ExpectedCount = 0
	p.Ingress.Nodes = []Node{}
	valid, _ := ValidatePlan(&p)
	if !valid {
		t.Errorf("expected valid, but got invalid")
	}
}

func TestValidatePlanIngressExpected(t *testing.T) {
	p := validPlan
	p.Ingress.ExpectedCount = 1
	p.Ingress.Nodes = []Node{}
	assertInvalidPlan(t, p)
}

func TestValidatePlanIngressProvidedNotExpected(t *testing.T) {
	p := validPlan
	p.Ingress.ExpectedCount = 0
	p.Ingress.Nodes = []Node{
		{
			Host: "ingress",
			IP:   "192.168.205.10",
		},
	}
	assertInvalidPlan(t, p)
}

<<<<<<< HEAD
func TestValidateStorageVolume(t *testing.T) {
	tests := []struct {
		sv    StorageVolume
		valid bool
	}{
		{
			sv: StorageVolume{
				Name:              "foo",
				SizeGB:            100,
				DistributionCount: 2,
				ReplicateCount:    2,
			},
			valid: true,
		},
		{
			sv: StorageVolume{
				Name:              "foo",
				SizeGB:            100,
				DistributionCount: 1,
				ReplicateCount:    1,
			},
			valid: true,
		},
		{
			sv: StorageVolume{
				Name:              "foo",
				SizeGB:            100,
				DistributionCount: 0,
				ReplicateCount:    1,
			},
			valid: false,
		},
		{
			sv: StorageVolume{
				Name:              "foo",
				SizeGB:            100,
				DistributionCount: 1,
				ReplicateCount:    0,
			},
			valid: false,
		},
		{
			sv: StorageVolume{
				Name:              "bad name with spaces",
				SizeGB:            100,
				DistributionCount: 2,
				ReplicateCount:    2,
			},
			valid: false,
		},
		{
			sv: StorageVolume{
				Name:              "bad:name2",
				SizeGB:            100,
				DistributionCount: 2,
				ReplicateCount:    2,
			},
			valid: false,
		},
		{
			sv: StorageVolume{
				Name:              "goodName",
				SizeGB:            0,
				DistributionCount: 2,
				ReplicateCount:    2,
			},
			valid: false,
		},
		{
			sv: StorageVolume{
				Name:              "goodName",
				SizeGB:            -1,
				DistributionCount: 2,
				ReplicateCount:    2,
			},
			valid: false,
		},
		{
			sv: StorageVolume{
				Name:              "goodName",
				SizeGB:            100,
				DistributionCount: -1,
				ReplicateCount:    2,
			},
			valid: false,
		},
		{
			sv: StorageVolume{
				Name:              "goodName",
				SizeGB:            100,
				DistributionCount: 2,
				ReplicateCount:    -1,
			},
			valid: false,
		},
		{
			sv:    StorageVolume{},
			valid: false,
		},
	}
	for _, test := range tests {
		if valid, _ := test.sv.validate(); valid != test.valid {
			t.Errorf("expected %v with %+v, but got %v", test.valid, test.sv, !test.valid)
		}
	}
}

func TestValidateAllowAddress(t *testing.T) {
	tests := []struct {
		address string
		valid   bool
	}{
		{"192.168.205.10", true},
		{"192.168.205.*", true},
		{"192.168.*.*", true},
		{"192.*.*.*", true},
		{"*.168.205.10", true},
		{"*.*.205.10", true},
		{"*.*.*.10", true},
		{"*.*.*.*", true},
		{"-1.-1.-1.-1", false},
		{"-1.*.*.*", false},
		{"*.-1.*.*", false},
		{"*.*.-1.*", false},
		{"*.*.*.-1", false},
		{"256.256.256.256", false},
		{"256.*.*.*", false},
		{"*.256.*.*", false},
		{"*.*.256.*", false},
		{"*.*.*.256", false},
		{"a.a.a.a", false},
		{"*.*.*.a", false},
		{"*.*.a.*", false},
		{"*.a.*.*", false},
		{"a.*.*.*", false},
		{"", false},
		{"foo", false},
		{"192", false},
		{"192.168", false},
		{"192.168.205", false},
		{"...", false},
		{"192...", false},
		{"192.168..", false},
		{"192.168.205.", false},
	}
	for _, test := range tests {
		if validateAllowedAddress(test.address) != test.valid {
			t.Errorf("expected %v with address %q, but got %v", test.valid, test.address, !test.valid)
		}
	}
}

func TestValidatePlanNFSDupes(t *testing.T) {
	p := validPlan

	p.NFS.Volumes = append(p.NFS.Volumes, NFSVolume{
		Host: "10.10.2.20",
		Path: "/",
	})

	assertInvalidPlan(t, p)
=======
func TestValidatePlanCerts(t *testing.T) {
	p := &validPlan

	pki := getPKI(t)
	defer cleanup(pki.GeneratedCertsDirectory, t)
	ca, err := pki.GenerateClusterCA(p)
	if err != nil {
		t.Fatalf("error generating CA for test: %v", err)
	}
	users := []string{"admin"}
	if err := pki.GenerateClusterCertificates(p, ca, users); err != nil {
		t.Fatalf("failed to generate certs: %v", err)
	}

	valid, errs := ValidateCertificates(p, &pki)
	if !valid {
		t.Errorf("expected valid, but got invalid")
		fmt.Println(errs)
	}
}

func TestValidatePlanBadCerts(t *testing.T) {
	p := &validPlan

	pki := getPKI(t)
	defer cleanup(pki.GeneratedCertsDirectory, t)

	ca, err := pki.GenerateClusterCA(p)
	if err != nil {
		t.Fatalf("error generating CA for test: %v", err)
	}
	users := []string{"admin"}
	if err := pki.GenerateClusterCertificates(p, ca, users); err != nil {
		t.Fatalf("failed to generate certs: %v", err)
	}
	p.Master.Nodes[0] = Node{
		Host:       "master01",
		IP:         "11.12.13.14",
		InternalIP: "22.33.44.55",
	}

	valid, _ := ValidateCertificates(p, &pki)
	if valid {
		t.Errorf("expected an error, but got valid")
	}
}

func TestValidatePlanMissingCerts(t *testing.T) {
	p := validPlan

	pki := getPKI(t)
	defer cleanup(pki.GeneratedCertsDirectory, t)

	valid, errs := ValidateCertificates(&p, &pki)
	if !valid {
		t.Errorf("expected valid, but got invalid")
		fmt.Println(errs)
	}
}

func TestValidatePlanMissingSomeCerts(t *testing.T) {
	p := &validPlan

	pki := getPKI(t)
	defer cleanup(pki.GeneratedCertsDirectory, t)

	ca, err := pki.GenerateClusterCA(p)
	if err != nil {
		t.Fatalf("error generating CA for test: %v", err)
	}
	users := []string{"admin"}
	if err := pki.GenerateClusterCertificates(p, ca, users); err != nil {
		t.Fatalf("failed to generate certs: %v", err)
	}

	newNode := Node{
		Host:       "master2",
		IP:         "11.12.13.14",
		InternalIP: "22.33.44.55",
	}
	p.Master.Nodes = append(p.Master.Nodes, newNode)

	valid, errs := ValidateCertificates(p, &pki)
	if !valid {
		t.Errorf("expected valid, but got invalid")
		fmt.Println(errs)
	}
>>>>>>> 9df1c8a4
}<|MERGE_RESOLUTION|>--- conflicted
+++ resolved
@@ -292,7 +292,6 @@
 	assertInvalidPlan(t, p)
 }
 
-<<<<<<< HEAD
 func TestValidateStorageVolume(t *testing.T) {
 	tests := []struct {
 		sv    StorageVolume
@@ -454,7 +453,8 @@
 	})
 
 	assertInvalidPlan(t, p)
-=======
+}
+
 func TestValidatePlanCerts(t *testing.T) {
 	p := &validPlan
 
@@ -542,5 +542,4 @@
 		t.Errorf("expected valid, but got invalid")
 		fmt.Println(errs)
 	}
->>>>>>> 9df1c8a4
 }